"""
DualQuaternions for ROS

Author: Achille Verheye
License: MIT
"""
import numpy as np
import quaternion
import json

import geometry_msgs.msg


class DualQuaternion(object):
    """
    dual number representation of quaternions to represent rigid transforms

    A quaternion q can be represented as q_r + q_d * eps with eps^2 = 0 and eps != 0

    Several ways to instantiate:
    $ dq = DualQuaternion(q_rot, q_dual) with both arguments instance of numpy-quaternion
    $ dq = DualQuaternion.from_dq_array(np.array([q_rw, q_rx, q_ry, q_rz, q_tx, q_ty, q_tz])
    $ dq = DualQuaternion.from_homogeneous_matrix([[r11, r12, r13, tx],
                                                   [r21, r22, r23, ty],
                                                   [r31, r32, r33, tz],
                                                   [  0,   0,   0,  1])
    $ dq = DualQuaternion.from_ros_pose(geometry_msgs.msg.Pose)
    $ dq = DualQuaternion.from_ros_transform(geometry_msgs.msg.Transform)
    $ dq = DualQuaternion.from_quat_pose_array([q_w, q_x, q_y, q_z, x, y, z])
    $ dq = DualQuaternion.from_translation_vector([x y z])
    $ dq = DualQuaternion.identity() --> zero translation, unit rotation

    The underlying representation for a single quaternion uses the format [w x y z]
<<<<<<< HEAD
=======
    The rotation part (non-dual) will always be normalized.

    Inspired by 'A Beginners Guide to Dual-Quaternions' by Ben Kenwright and the dual quaternion
    implementation of the hand_eye_calibration package from ethz-asl
>>>>>>> 9c021918
    """

    def __init__(self, q_r, q_d):
        if not isinstance(q_r, np.quaternion) or not isinstance(q_d, np.quaternion):
            raise ValueError("q_r and q_d must be of type np.quaternion. Instead received: {} and {}".format(
                type(q_r), type(q_d)))
        self.q_r = q_r.normalized()
        self.q_d = q_d

    def __str__(self):
        return "rotation: {}, translation: {}, \n".format(repr(self.q_r), repr(self.q_d)) + \
               "translation vector: {}".format(repr(self.translation))

    def __repr__(self):
        return "<DualQuaternion: {0} + {1}e>".format(repr(self.q_r), repr(self.q_d))

    def __mul__(self, other):
        """
        Dual quaternion multiplication

        :param other: right hand side of the multiplication: DualQuaternion instance
        :return product: DualQuaternion object. Math:
                      dq1 * dq2 = dq1_r * dq2_r + (dq1_r * dq2_d + dq1_d * dq2_r) * eps
        """
        q_r_prod = self.q_r * other.q_r
        q_d_prod = self.q_r * other.q_d + self.q_d * other.q_r
        product = DualQuaternion(q_r_prod, q_d_prod)

        return product

    def __imul__(self, other):
        """
        Dual quaternion multiplication with self-assignment: dq1 *= dq2
        See __mul__
        """
        return self.__mul__(other)

    def __div__(self, other):
        """
        Dual quaternion division. See __truediv__

        :param other: DualQuaternion instance
        :return: DualQuaternion instance
        """
        return self.__truediv__(other)

    def __truediv__(self, other):
        """
        Dual quaternion division.

        :param other: DualQuaternion instance
        :return: DualQuaternion instance
        """
        other_r_sq = other.q_r * other.q_r
        prod_r = self.q_r * other.q_r / other_r_sq
        prod_d = (other.q_r * self.q_d - self.q_r * other.q_d) / other_r_sq

        return DualQuaternion(prod_r, prod_d)

    def __add__(self, other):
        """
        Dual Quaternion addition.
        :param other: dual quaternion
        :return: DualQuaternion(self.q_r + other.q_r, self.q_d + other.q_d)
        """
        return DualQuaternion(self.q_r + other.q_r, self.q_d + other.q_d)

    def __eq__(self, other):
        return (self.q_r == other.q_r or self.q_r == -other.q_r) \
               and (self.q_d == other.q_d or self.q_d == -other.q_d)

    def __ne__(self, other):
        return not self == other

    def transform_point(self, point_xyz):
        """
        Apply the transformation to a given vector.

        Does not check frames - make sure you do this yourself.
        :param point_xyz: list or np.array in order: [x y z]
        :return: vector of length 3
        """
        # dq_point = DualQuaternion.identity()
        # dq_point.q_d = np.quaternion(0., point_xyz[0], point_xyz[1], point_xyz[2])
        # transformed_dq = (self * dq_point) * (self.conjugate())
        # return [transformed_dq.q_d.x, transformed_dq.q_d.y, transformed_dq.q_d.z]

        # this works, but not mathematically elegant (?)
        dq_point = DualQuaternion.from_translation_vector(point_xyz)
        transformed_dq = self * dq_point

        return transformed_dq.translation

    def transform_pose(self, pose):
        """
        Apply the transformation to a give pose.

        Example:
        >>> pose_in_b = geometry_msgs.msg.Pose(...)
        >>> T_a_b = DualQuaternion(...)
        >>> pose_in_a = T_a_b.transform_pose(pose_in_b)

        :param pose: geometry_msgs.msg.Pose
        :return: geometry_msgs.msg.Pose
        """
        dq_pose = DualQuaternion.from_ros_pose(pose)
        transformed_dq = self * dq_pose

        return transformed_dq.ros_pose

    @classmethod
    def from_dq_array(cls, r_wxyz_t_wxyz):
        """
        Create a DualQuaternion instance from two quaternions in list format

        :param r_wxyz_t_wxyz: np.array or python list: np.array([q_rw, q_rx, q_ry, q_rz, q_tx, q_ty, q_tz]
        """
        return cls(np.quaternion(*r_wxyz_t_wxyz[:4]), np.quaternion(*r_wxyz_t_wxyz[4:]))

    @classmethod
    def from_homogeneous_matrix(cls, arr):
        """
        Create a DualQuaternion instance from a 4 by 4 homogeneous transformation matrix

        :param arr: 4 by 4 list or np.array
        """
        q_r = quaternion.from_rotation_matrix(arr[:3, :3])
        quat_pose_array = np.zeros(7)
        quat_pose_array[:4] = np.array([q_r.w, q_r.x, q_r.y, q_r.z])

        quat_pose_array[4:] = arr[:3, 3]

        return cls.from_quat_pose_array(quat_pose_array)

    @classmethod
    def from_ros_pose(cls, pose_msg):
        """
        Create a DualQuaternion instance from a ROS Pose msg

        :param pose_msg: geometry_msgs.msg.Pose()
        """
        tra = pose_msg.position
        rot = pose_msg.orientation

        return cls.from_quat_pose_array([rot.w, rot.x, rot.y, rot.z, tra.x, tra.y, tra.z])

    @classmethod
    def from_ros_transform(cls, transform_msg):
        """
        Create a DualQuaternion instance from a ROS Transform msg

        :param transform_msg: geometry_msgs.msg.Transform()
        """
        tra = transform_msg.translation
        rot = transform_msg.rotation

        return cls.from_quat_pose_array([rot.w, rot.x, rot.y, rot.z, tra.x, tra.y, tra.z])

    @classmethod
    def from_quat_pose_array(cls, r_wxyz_t_xyz):
        """
        Create a DualQuaternion object from an array

        :param r_wxyz_t_xyz: list or np.array in order: [q_rw, q_rx, q_ry, q_rz, tx, ty, tz]
        """
        q_r = np.quaternion(*r_wxyz_t_xyz[:4])
        q_d = 0.5 * np.quaternion(0., *r_wxyz_t_xyz[4:]) * q_r

        return cls(q_r, q_d)

    @classmethod
    def from_translation_vector(cls, t_xyz):
        """
        Create a DualQuaternion object from a cartesian point
        :param t_xyz: list or np.array in order: [x y z]
        """
        return cls.from_quat_pose_array(np.append(np.array([1., 0., 0., 0.]), np.array(t_xyz)))

    @classmethod
    def identity(cls):
        return cls(quaternion.one, np.quaternion(0., 0., 0., 0.))

    def conjugate(self):
        """
        Return the individual quaternion conjugates (qr, qd)* = (qr*, qd*)

        This is equivalent to inverse of a homogeneous matrix. See also DualQuaternion.dual_conjugate().
        """
        return DualQuaternion(self.q_r.conjugate(), self.q_d.conjugate())

    def dual_conjugate(self):
        """
        Return the dual quaternion conjugate ( qr + eps*qd )* = ( qr - eps*qd )

        This is the mathematical conjugate. See also DualQuaternion.conjugate()
        """
        return DualQuaternion(self.q_r, -self.q_d)

    def inverse(self):
        """
        Return the dual quaternion inverse

        For unit dual quaternions dq.inverse() = dq.conjugate()
        """
        q_r_inv = self.q_r.inverse()
        return DualQuaternion(q_r_inv, -q_r_inv * self.q_d * q_r_inv)

    def normalize(self):
        """
        Normalize this dual quaternion

        Modifies in place, so this will not preserve self
        """
        normalized = self.normalized
        self.q_r = normalized.q_r
        self.q_d = normalized.q_d

    def is_unit(self):
        """True if the norm of the rotation part of the dual quaternion is 1"""
        return np.allclose(self.q_r.norm(), 1.0)

    def slerp(self, other, t):
        """Spherical Linear Interpolation"""
        raise NotImplementedError()

    def nlerp(self, other, t):
        raise NotImplementedError()

    def save(self, path):
        """Save the transformation to file

        :param path: absolute folder path and filename + extension
        :raises IOError: when the path does not exist
        """
        with open(path, 'w') as outfile:
            json.dump(self.as_dict, outfile)

    @classmethod
    def from_file(cls, path):
        """Load a DualQuaternion from file"""
        with open(path) as json_file:
            qdict = json.load(json_file)

        return cls.from_dq_array([qdict['r_w'], qdict['r_x'], qdict['r_y'], qdict['r_z'],
                                  qdict['d_w'], qdict['d_x'], qdict['d_y'], qdict['d_z']])

    @property
    def homogeneous_matrix(self):
        """Homogeneous 4x4 transformation matrix from the dual quaternion

        :return 4 by 4 np.array
        """
        homogeneous_mat = np.zeros([4, 4])
        rot_mat = quaternion.as_rotation_matrix(self.q_r)
        homogeneous_mat[:3, :3] = rot_mat
        homogeneous_mat[:3, 3] = np.array(self.translation)
        homogeneous_mat[3, 3] = 1.

        return homogeneous_mat

    @property
    def ros_pose(self):
        """ROS geometry_msgs.msg.Pose instance"""
        pose_msg = geometry_msgs.msg.Pose()
        quat_pose_arr = self.quat_pose_array
        rot = quat_pose_arr[:4]
        tra = quat_pose_arr[4:]
        pose_msg.position = geometry_msgs.msg.Point(*tra)
        # ROS uses [x y z w] format
        pose_msg.orientation = geometry_msgs.msg.Quaternion(rot[1], rot[2], rot[3], rot[0])

        return pose_msg

    @property
    def ros_transform(self):
        """ROS geometry_msgs.msg.Transform instance"""
        transform_msg = geometry_msgs.msg.Transform()
        quat_pose_arr = self.quat_pose_array
        rot = quat_pose_arr[:4]
        tra = quat_pose_arr[4:]
        transform_msg.translation = geometry_msgs.msg.Vector3(*tra)
        # ROS uses [x y z w] format
        transform_msg.rotation = geometry_msgs.msg.Quaternion(rot[1], rot[2], rot[3], rot[0])

        return transform_msg

    @property
    def quat_pose_array(self):
        """
        Get the list version of the dual quaternion as a quaternion followed by the translation vector

        :return: list [q_w, q_x, q_y, q_z, x, y, z]
        """
        return [self.q_r.w, self.q_r.x, self.q_r.y, self.q_r.z] + self.translation

    @property
    def dq_array(self):
        """
        Get the list version of the dual quaternion as the rotation quaternion followed by the translation quaternion

        :return: list [q_rw, q_rx, q_ry, q_rz, q_tx, q_ty, q_tz]
        """
        return [self.q_r.w, self.q_r.x, self.q_r.y, self.q_r.z,
                self.q_d.w, self.q_d.x, self.q_d.y, self.q_d.z]

    @property
    def translation(self):
        """Get the translation component of the dual quaternion in vector form

        :return: list [x y z]
        """
        mult = (2.0 * self.q_d) * self.q_r.conjugate()

        return [mult.x, mult.y, mult.z]

    @property
    def normalized(self):
        """Return a copy of the normalized quaternion rotation"""
        return DualQuaternion(self.q_r.normalized(), self.q_d)

    @property
    def as_dict(self):
        """dictionary containing the dual quaternion"""
        return {'r_w': self.q_r.w, 'r_x': self.q_r.x, 'r_y': self.q_r.y, 'r_z': self.q_r.z,
                'd_w': self.q_d.w, 'd_x': self.q_d.x, 'd_y': self.q_d.y, 'd_z': self.q_d.z}

    @property
    def skew(self):
        """
        TODO

        :return:
        """
        raise NotImplementedError()<|MERGE_RESOLUTION|>--- conflicted
+++ resolved
@@ -31,13 +31,7 @@
     $ dq = DualQuaternion.identity() --> zero translation, unit rotation
 
     The underlying representation for a single quaternion uses the format [w x y z]
-<<<<<<< HEAD
-=======
     The rotation part (non-dual) will always be normalized.
-
-    Inspired by 'A Beginners Guide to Dual-Quaternions' by Ben Kenwright and the dual quaternion
-    implementation of the hand_eye_calibration package from ethz-asl
->>>>>>> 9c021918
     """
 
     def __init__(self, q_r, q_d):

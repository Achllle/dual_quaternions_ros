"""
DualQuaternions for ROS

Author: Achille Verheye
License: MIT
"""
import numpy as np
import quaternion
import json

import geometry_msgs.msg


class DualQuaternion(object):
    """
    dual number representation of quaternions to represent rigid transforms

    A quaternion q can be represented as q_r + q_d * eps with eps^2 = 0 and eps != 0

    Several ways to instantiate:
    $ dq = DualQuaternion(q_rot, q_dual) with both arguments instance of numpy-quaternion
    $ dq = DualQuaternion.from_dq_array(np.array([q_rw, q_rx, q_ry, q_rz, q_tx, q_ty, q_tz])
    $ dq = DualQuaternion.from_homogeneous_matrix([[r11, r12, r13, tx],
                                                   [r21, r22, r23, ty],
                                                   [r31, r32, r33, tz],
                                                   [  0,   0,   0,  1])
    $ dq = DualQuaternion.from_ros_pose(geometry_msgs.msg.Pose)
    $ dq = DualQuaternion.from_ros_transform(geometry_msgs.msg.Transform)
    $ dq = DualQuaternion.from_quat_pose_array([q_w, q_x, q_y, q_z, x, y, z])
    $ dq = DualQuaternion.from_translation_vector([x y z])
    $ dq = DualQuaternion.identity() --> zero translation, unit rotation
    $ dq = DualQuaternion.from_screw([lx, ly, lz], [mx, my, mz], theta, d)

    The underlying representation for a single quaternion uses the format [w x y z]
    The rotation part (non-dual) will always be normalized.
    """

    def __init__(self, q_r, q_d):
        if not isinstance(q_r, np.quaternion) or not isinstance(q_d, np.quaternion):
            raise ValueError("q_r and q_d must be of type np.quaternion. Instead received: {} and {}".format(
                type(q_r), type(q_d)))
        self.q_r = q_r.normalized()
        self.q_d = q_d
        if not self.is_normalized():
            raise AttributeError("Unnormalized dual quaternion provided: {}".format(self))

    def __str__(self):
        return "rotation: {}, translation: {}, \n".format(repr(self.q_r), repr(self.q_d)) + \
               "translation vector: {}".format(repr(self.translation()))

    def __repr__(self):
        return "<DualQuaternion: {0} + {1}e>".format(repr(self.q_r), repr(self.q_d))

    def __mul__(self, other):
        """
        Dual quaternion multiplication

        :param other: right hand side of the multiplication: DualQuaternion instance
        :return product: DualQuaternion object. Math:
                      dq1 * dq2 = dq1_r * dq2_r + (dq1_r * dq2_d + dq1_d * dq2_r) * eps
        """
        q_r_prod = self.q_r * other.q_r
        q_d_prod = self.q_r * other.q_d + self.q_d * other.q_r
        product = DualQuaternion(q_r_prod, q_d_prod)

        return product

    def __imul__(self, other):
        """
        Dual quaternion multiplication with self-assignment: dq1 *= dq2
        See __mul__
        """
        return self.__mul__(other)

    def __rmul__(self, other):
        """Multiplication with a scalar

        :param other: scalar
        """
        return DualQuaternion(self.q_r * other, self.q_d * other)

    def __div__(self, other):
        """
        Dual quaternion division. See __truediv__

        :param other: DualQuaternion instance
        :return: DualQuaternion instance
        """
        return self.__truediv__(other)

    def __truediv__(self, other):
        """
        Dual quaternion division.

        :param other: DualQuaternion instance
        :return: DualQuaternion instance
        """
        other_r_sq = other.q_r * other.q_r
        prod_r = self.q_r * other.q_r / other_r_sq
        prod_d = (other.q_r * self.q_d - self.q_r * other.q_d) / other_r_sq

        return DualQuaternion(prod_r, prod_d)

    def __add__(self, other):
        """
        Dual Quaternion addition.
        :param other: dual quaternion
        :return: DualQuaternion(self.q_r + other.q_r, self.q_d + other.q_d)
        """
        return DualQuaternion(self.q_r + other.q_r, self.q_d + other.q_d)

    def __eq__(self, other):
        return (np.isclose(self.q_r, other.q_r) or np.isclose(self.q_r, -other.q_r)) \
               and (np.isclose(self.q_d, other.q_d) or np.isclose(self.q_d, -other.q_d))

    def __ne__(self, other):
        return not self == other

    def transform_point(self, point_xyz):
        """
        Convenience function to apply the transformation to a given vector.
        dual quaternion way of applying a rotation and translation using matrices Rv + t or H[v; 1]
        This works out to be: sigma @ (1 + ev) @ sigma.combined_conjugate()

        If we write self = p + eq, this can be expanded to 1 + eps(rvr* + t)
        with r = p and t = 2qp* which should remind you of Rv + t and the quaternion
        transform_point() equivalent (rvr*)

        Does not check frames - make sure you do this yourself.
        :param point_xyz: list or np.array in order: [x y z]
        :return: vector of length 3
        """
        dq_point = DualQuaternion.from_dq_array([1, 0, 0, 0,
                                                 0, point_xyz[0], point_xyz[1], point_xyz[2]])
        res_dq = self * dq_point * self.combined_conjugate()
        
        return res_dq.dq_array()[5:]

    @classmethod
    def from_dq_array(cls, r_wxyz_t_wxyz):
        """
        Create a DualQuaternion instance from two quaternions in list format

        :param r_wxyz_t_wxyz: np.array or python list: np.array([q_rw, q_rx, q_ry, q_rz, q_tx, q_ty, q_tz]
        """
        return cls(np.quaternion(*r_wxyz_t_wxyz[:4]), np.quaternion(*r_wxyz_t_wxyz[4:]))

    @classmethod
    def from_homogeneous_matrix(cls, arr):
        """
        Create a DualQuaternion instance from a 4 by 4 homogeneous transformation matrix

        :param arr: 4 by 4 list or np.array
        """
        q_r = quaternion.from_rotation_matrix(arr[:3, :3])
        quat_pose_array = np.zeros(7)
        quat_pose_array[:4] = np.array([q_r.w, q_r.x, q_r.y, q_r.z])

        quat_pose_array[4:] = arr[:3, 3]

        return cls.from_quat_pose_array(quat_pose_array)

    @classmethod
    def from_ros_pose(cls, pose_msg):
        """
        Create a DualQuaternion instance from a ROS Pose msg

        :param pose_msg: geometry_msgs.msg.Pose()
        """
        tra = pose_msg.position
        rot = pose_msg.orientation

        return cls.from_quat_pose_array([rot.w, rot.x, rot.y, rot.z, tra.x, tra.y, tra.z])

    @classmethod
    def from_ros_transform(cls, transform_msg):
        """
        Create a DualQuaternion instance from a ROS Transform msg

        :param transform_msg: geometry_msgs.msg.Transform()
        """
        tra = transform_msg.translation
        rot = transform_msg.rotation

        return cls.from_quat_pose_array([rot.w, rot.x, rot.y, rot.z, tra.x, tra.y, tra.z])

    @classmethod
    def from_quat_pose_array(cls, r_wxyz_t_xyz):
        """
        Create a DualQuaternion object from an array of a quaternion r and translation t
        sigma = r + eps/2 * t * r

        :param r_wxyz_t_xyz: list or np.array in order: [q_rw, q_rx, q_ry, q_rz, tx, ty, tz]
        """
        q_r = np.quaternion(*r_wxyz_t_xyz[:4]).normalized()
        q_d = 0.5 * np.quaternion(0., *r_wxyz_t_xyz[4:]) * q_r

        return cls(q_r, q_d)

    @classmethod
    def from_translation_vector(cls, t_xyz):
        """
        Create a DualQuaternion object from a cartesian point
        :param t_xyz: list or np.array in order: [x y z]
        """
        return cls.from_quat_pose_array(np.append(np.array([1., 0., 0., 0.]), np.array(t_xyz)))

    @classmethod
    def identity(cls):
        return cls(quaternion.one, np.quaternion(0., 0., 0., 0.))

    def quaternion_conjugate(self):
        """
        Return the individual quaternion conjugates (qr, qd)* = (qr*, qd*)

        This is equivalent to inverse of a homogeneous matrix. It is used in applying
        a transformation to a line expressed in Plucker coordinates.
        See also DualQuaternion.dual_conjugate() and DualQuaternion.combined_conjugate().
        """
        return DualQuaternion(self.q_r.conjugate(), self.q_d.conjugate())

    def dual_number_conjugate(self):
        """
        Return the dual number conjugate (qr, qd)* = (qr, -qd)

        This form of conjugate is seldom used.
        See also DualQuaternion.quaternion_conjugate() and DualQuaternion.combined_conjugate().
        """
        return DualQuaternion(self.q_r, -self.q_d)

    def combined_conjugate(self):
        """
        Return the combination of the quaternion conjugate and dual number conjugate
        (qr, qd)* = (qr*, -qd*)

        This form is commonly used to transform a point
        See also DualQuaternion.dual_number_conjugate() and DualQuaternion.quaternion_conjugate().
        """
        return DualQuaternion(self.q_r.conjugate(), -self.q_d.conjugate())

    def inverse(self):
        """
        Return the dual quaternion inverse

        For unit dual quaternions dq.inverse() = dq.quaternion_conjugate()
        """
        q_r_inv = self.q_r.inverse()
        return DualQuaternion(q_r_inv, -q_r_inv * self.q_d * q_r_inv)

    def is_normalized(self):
        """Check if the dual quaternion is normalized"""
        rot_normalized = np.isclose(self.q_r.norm(), 1)
        trans_normalized = np.isclose(self.q_d / self.q_r.norm(), self.q_d)
        return rot_normalized and trans_normalized

    def normalize(self):
        """
        Normalize this dual quaternion

        Modifies in place, so this will not preserve self
        """
        normalized = self.normalized()
        self.q_r = normalized.q_r
        self.q_d = normalized.q_d

<<<<<<< HEAD
    def is_unit(self):
        """True if the norm of the rotation part of the dual quaternion is 1"""
        return np.allclose(self.q_r.norm(), 1.0)

    def pow(self, exponent):
        """self^exponent"""
        return self.exp(exponent * self.log(self))

    @classmethod
    def exp(cls, dq):
        q_r = dq.q_r.exp()
        q_d = q_r * dq.q_d
        return cls(q_r, q_d)

    @classmethod
    def log(cls, dq):
        q_r = dq.q_r.log()
        q_d = dq.q_r.inverse() * dq.q_d
        return cls(q_r, q_d)

    @classmethod
    def sclerp(cls, start, stop, t):
        """Screw Linear Interpolation"""
        return (stop * start.conjugate()).pow(t) * start
=======
    def slerp(self, other, t):
        """Spherical Linear Interpolation"""
        raise NotImplementedError()
>>>>>>> 04f0efdf

    def nlerp(self, other, t):
        raise NotImplementedError()

    def save(self, path):
        """Save the transformation to file

        :param path: absolute folder path and filename + extension
        :raises IOError: when the path does not exist
        """
        with open(path, 'w') as outfile:
            json.dump(self.as_dict(), outfile)

    @classmethod
    def from_file(cls, path):
        """Load a DualQuaternion from file"""
        with open(path) as json_file:
            qdict = json.load(json_file)

        return cls.from_dq_array([qdict['r_w'], qdict['r_x'], qdict['r_y'], qdict['r_z'],
                                  qdict['d_w'], qdict['d_x'], qdict['d_y'], qdict['d_z']])

    def homogeneous_matrix(self):
        """Homogeneous 4x4 transformation matrix from the dual quaternion

        :return 4 by 4 np.array
        """
        homogeneous_mat = np.zeros([4, 4])
        rot_mat = quaternion.as_rotation_matrix(self.q_r)
        homogeneous_mat[:3, :3] = rot_mat
        homogeneous_mat[:3, 3] = np.array(self.translation())
        homogeneous_mat[3, 3] = 1.

        return homogeneous_mat

    def ros_pose(self):
        """ROS geometry_msgs.msg.Pose instance"""
        pose_msg = geometry_msgs.msg.Pose()
        quat_pose_arr = self.quat_pose_array()
        rot = quat_pose_arr[:4]
        tra = quat_pose_arr[4:]
        pose_msg.position = geometry_msgs.msg.Point(*tra)
        # ROS uses [x y z w] format
        pose_msg.orientation = geometry_msgs.msg.Quaternion(rot[1], rot[2], rot[3], rot[0])

        return pose_msg

    def ros_transform(self):
        """ROS geometry_msgs.msg.Transform instance"""
        transform_msg = geometry_msgs.msg.Transform()
        quat_pose_arr = self.quat_pose_array()
        rot = quat_pose_arr[:4]
        tra = quat_pose_arr[4:]
        transform_msg.translation = geometry_msgs.msg.Vector3(*tra)
        # ROS uses [x y z w] format
        transform_msg.rotation = geometry_msgs.msg.Quaternion(rot[1], rot[2], rot[3], rot[0])

        return transform_msg

    def quat_pose_array(self):
        """
        Get the list version of the dual quaternion as a quaternion followed by the translation vector
        given a dual quaternion p + eq, the rotation in quaternion form is p and the translation in
        quaternion form is 2qp*

        :return: list [q_w, q_x, q_y, q_z, x, y, z]
        """
        return [self.q_r.w, self.q_r.x, self.q_r.y, self.q_r.z] + self.translation()

    def dq_array(self):
        """
        Get the list version of the dual quaternion as the rotation quaternion followed by the translation quaternion

        :return: list [q_rw, q_rx, q_ry, q_rz, q_tx, q_ty, q_tz]
        """
        return [self.q_r.w, self.q_r.x, self.q_r.y, self.q_r.z,
                self.q_d.w, self.q_d.x, self.q_d.y, self.q_d.z]

    def translation(self):
        """Get the translation component of the dual quaternion in vector form

        :return: list [x y z]
        """
        mult = (2.0 * self.q_d) * self.q_r.conjugate()

        return [mult.x, mult.y, mult.z]

    def normalized(self):
        """Return a copy of the normalized dual quaternion"""
        norm_qr = self.q_r.norm()
        return DualQuaternion(self.q_r/norm_qr, self.q_d/norm_qr)

    def as_dict(self):
        """dictionary containing the dual quaternion"""
        return {'r_w': self.q_r.w, 'r_x': self.q_r.x, 'r_y': self.q_r.y, 'r_z': self.q_r.z,
                'd_w': self.q_d.w, 'd_x': self.q_d.x, 'd_y': self.q_d.y, 'd_z': self.q_d.z}

    def screw(self):
        """
        Get the screw parameters for this dual quaternion.
        Chasles' theorem (Mozzi, screw theorem) states that any rigid displacement is equivalent to a rotation about
        some line and a translation in the direction of the line. This line does not go through the origin!
        This function returns the Plucker coordinates for the screw axis (l, m) as well as the amount of rotation
        and translation, theta and d.
        If the dual quaternion represents a pure translation, theta will be zero and the screw moment m will be at
        infinity.

        :return: l (unit length), m, theta, d
        :rtype np.array(3), np.array(3), float, float
        """
        # start by extracting theta and l directly from the real part of the dual quaternion
        theta = self.q_r.angle()
        theta_close_to_zero = np.isclose(theta, 0)
        t = np.array(self.translation())

        if not theta_close_to_zero:
            l = self.q_r.vec / np.sin(theta/2)  # since q_r is normalized, l should be normalized too

            # displacement d along the line is the projection of the translation onto the line l
            d = np.dot(t, l)

            # m is a bit more complicated. Derivation see K. Daniliidis, Hand-eye calibration using Dual Quaternions
            m = 0.5 * (np.cross(t, l) + np.cross(l, np.cross(t, l) / np.tan(theta / 2)))
        else:
            # l points along the translation axis
            d = np.linalg.norm(t)
            if not np.isclose(d, 0):  # unit transformation
                l = t / d
            else:
                l = (0, 0, 0)
            m = np.array([np.inf, np.inf, np.inf])

        return l, m, theta, d

    @classmethod
    def from_screw(cls, l, m, theta, d):
        """
        Create a DualQuaternion from screw parameters

        :param l: unit vector defining screw axis direction
        :param m: screw axis moment, perpendicular to l and through the origin
        :param theta: screw angle; rotation around the screw axis
        :param d: displacement along the screw axis
        """
        l = np.array(l)
        m = np.array(m)
        if not np.isclose(np.linalg.norm(l), 1):
            raise AttributeError("Expected l to be a unit vector, received {} with norm {} instead"
                                 .format(l, np.linalg.norm(l)))
        theta = float(theta)
        d = float(d)
        q_r = np.quaternion(np.cos(theta/2), 0, 0, 0)
        q_r.vec = np.sin(theta/2) * l
        q_d = np.quaternion(-d/2 * np.sin(theta/2), 0, 0, 0)
        q_d.vec = np.sin(theta/2) * m + d/2 * np.cos(theta/2) * l

        return cls(q_r, q_d)

    def skew(self):
        """
        TODO

        :return:
        """
        raise NotImplementedError()<|MERGE_RESOLUTION|>--- conflicted
+++ resolved
@@ -263,11 +263,6 @@
         self.q_r = normalized.q_r
         self.q_d = normalized.q_d
 
-<<<<<<< HEAD
-    def is_unit(self):
-        """True if the norm of the rotation part of the dual quaternion is 1"""
-        return np.allclose(self.q_r.norm(), 1.0)
-
     def pow(self, exponent):
         """self^exponent"""
         return self.exp(exponent * self.log(self))
@@ -288,11 +283,6 @@
     def sclerp(cls, start, stop, t):
         """Screw Linear Interpolation"""
         return (stop * start.conjugate()).pow(t) * start
-=======
-    def slerp(self, other, t):
-        """Spherical Linear Interpolation"""
-        raise NotImplementedError()
->>>>>>> 04f0efdf
 
     def nlerp(self, other, t):
         raise NotImplementedError()
